package plugin

import (
	"context"
	"encoding/json"
	"fmt"
	"io"
	"net/http"
	"runtime/debug"
	"strings"
	"time"

	"github.com/gorilla/mux"
	mattermostModel "github.com/mattermost/mattermost/server/public/model"
	"github.com/mattermost/mattermost/server/public/plugin"
	"github.com/mattermost/mattermost/server/public/pluginapi/experimental/bot/logger"
	"github.com/mattermost/mattermost/server/public/pluginapi/experimental/flow"
	"github.com/pkg/errors"
	"golang.org/x/oauth2"
	"google.golang.org/api/docs/v1"
	"google.golang.org/api/drive/v3"
	"google.golang.org/api/driveactivity/v2"
	"google.golang.org/api/sheets/v4"
	"google.golang.org/api/slides/v1"

	"github.com/mattermost-community/mattermost-plugin-google-drive/server/plugin/pluginapi"
	"github.com/mattermost-community/mattermost-plugin-google-drive/server/plugin/utils"
)

// ResponseType indicates type of response returned by api
type ResponseType string

const (
	// ResponseTypeJSON indicates that response type is json
	ResponseTypeJSON ResponseType = "JSON_RESPONSE"
	// ResponseTypePlain indicates that response type is text plain
	ResponseTypePlain ResponseType = "TEXT_RESPONSE"

	APIErrorIDNotConnected = "not_connected"
	requestTimeout         = 60 * time.Second
)

type Context struct {
	Ctx    context.Context
	UserID string
	Log    logger.Logger
}

type FileCreationRequest struct {
	Name           string `json:"name"`
	FileAccess     string `json:"file_access"`
	Message        string `json:"message"`
	ShareInChannel bool   `json:"share_in_channel"`
}

type APIErrorResponse struct {
	ID         string `json:"id"`
	Message    string `json:"message"`
	StatusCode int    `json:"status_code"`
}

func (e *APIErrorResponse) Error() string {
	return e.Message
}

// This is an error response used in interactive dialogs
type DialogErrorResponse struct {
	Error      string `json:"error"`
	StatusCode int    `json:"status_code"`
}

// HTTPHandlerFuncWithContext is http.HandleFunc but with a Context attached
type HTTPHandlerFuncWithContext func(c *Context, w http.ResponseWriter, r *http.Request)

func (p *Plugin) createContext(_ http.ResponseWriter, r *http.Request) (*Context, context.CancelFunc) {
	userID := r.Header.Get("Mattermost-User-ID")

	logger := logger.New(p.API).With(logger.LogContext{
		"userid": userID,
	})

	ctx, cancel := context.WithTimeout(context.Background(), requestTimeout)

	context := &Context{
		Ctx:    ctx,
		UserID: userID,
		Log:    logger,
	}

	return context, cancel
}

func (p *Plugin) attachContext(handler HTTPHandlerFuncWithContext) http.HandlerFunc {
	return func(w http.ResponseWriter, r *http.Request) {
		context, cancel := p.createContext(w, r)
		defer cancel()

		handler(context, w, r)
	}
}

func (p *Plugin) withRecovery(next http.Handler) http.Handler {
	return http.HandlerFunc(func(w http.ResponseWriter, r *http.Request) {
		defer func() {
			if x := recover(); x != nil {
				p.Client.Log.Warn("Recovered from a panic",
					"url", r.URL.String(),
					"error", x,
					"stack", string(debug.Stack()))
			}
		}()

		next.ServeHTTP(w, r)
	})
}

func (p *Plugin) checkConfigured(next http.Handler) http.Handler {
	return http.HandlerFunc(func(w http.ResponseWriter, r *http.Request) {
		config := p.getConfiguration()

		if err := config.IsValid(); err != nil {
			http.Error(w, "This plugin is not configured.", http.StatusNotImplemented)
			return
		}

		next.ServeHTTP(w, r)
	})
}

func (p *Plugin) writeAPIError(w http.ResponseWriter, err *APIErrorResponse) {
	b, _ := json.Marshal(err)
	w.WriteHeader(err.StatusCode)
	if _, err := w.Write(b); err != nil {
		p.Client.Log.Warn("Can't write api error http response", "err", err.Error())
	}
}

func (p *Plugin) writeInteractiveDialogError(w http.ResponseWriter, errResponse DialogErrorResponse) {
	w.WriteHeader(errResponse.StatusCode)
	if errResponse.Error == "" {
		errResponse.Error = "Something went wrong, please contact your system administrator"
	}
	if err := json.NewEncoder(w).Encode(errResponse); err != nil {
		p.Client.Log.Warn("Can't write api error http response", "err", err.Error())
	}
}

func (p *Plugin) checkAuth(handler http.HandlerFunc, responseType ResponseType) http.HandlerFunc {
	return func(w http.ResponseWriter, r *http.Request) {
		userID := r.Header.Get("Mattermost-User-ID")
		if userID == "" {
			switch responseType {
			case ResponseTypeJSON:
				p.writeAPIError(w, &APIErrorResponse{ID: "", Message: "Not authorized.", StatusCode: http.StatusUnauthorized})
			case ResponseTypePlain:
				http.Error(w, "Not authorized", http.StatusUnauthorized)
			default:
				p.Client.Log.Debug("Unknown ResponseType detected")
			}
			return
		}

		handler(w, r)
	}
}

func (p *Plugin) connectUserToGoogle(c *Context, w http.ResponseWriter, r *http.Request) {
	conf := p.getOAuthConfig()

	state := fmt.Sprintf("%v_%v", mattermostModel.NewId()[0:15], c.UserID)

	if err := p.KVStore.StoreOAuthStateToken(state, state); err != nil {
		c.Log.WithError(err).Warnf("Can't store state oauth2")
		http.Error(w, "can't store state oauth2", http.StatusInternalServerError)
		return
	}

	url := conf.AuthCodeURL(state, oauth2.AccessTypeOffline, oauth2.SetAuthURLParam("prompt", "consent"))

	ch := p.oauthBroker.SubscribeOAuthComplete(c.UserID)

	go func() {
		ctx, cancel := context.WithTimeout(context.Background(), 45*time.Second)
		defer cancel()

		var errorMsg string
		select {
		case err := <-ch:
			if err != nil {
				errorMsg = err.Error()
			}
		case <-ctx.Done():
			errorMsg = "Timed out waiting for OAuth connection. Please check if the SiteURL is correct."
		}

		if errorMsg != "" {
			_, err := p.poster.DMWithAttachments(c.UserID, &mattermostModel.SlackAttachment{
				Text:  fmt.Sprintf("There was an error connecting to your Google account: `%s` Please double check your configuration.", errorMsg),
				Color: string(flow.ColorDanger),
			})
			if err != nil {
				c.Log.WithError(err).Warnf("Failed to DM with cancel information")
			}
		}

		p.oauthBroker.UnsubscribeOAuthComplete(c.UserID, ch)
	}()

	http.Redirect(w, r, url, http.StatusFound)
}

func (p *Plugin) completeConnectUserToGoogle(c *Context, w http.ResponseWriter, r *http.Request) {
	var rErr error
	defer func() {
		p.oauthBroker.publishOAuthComplete(c.UserID, rErr, false)
	}()

	config := p.getConfiguration()

	conf := p.getOAuthConfig()

	code := r.URL.Query().Get("code")
	if len(code) == 0 {
		rErr = errors.New("missing authorization code")
		http.Error(w, rErr.Error(), http.StatusBadRequest)
		return
	}

	state := r.URL.Query().Get("state")

	storedState, err := p.KVStore.GetOAuthStateToken(state)
	if err != nil {
		c.Log.WithError(err).Warnf("Can't get state from store")

		rErr = errors.Wrap(err, "missing stored state")
		http.Error(w, rErr.Error(), http.StatusBadRequest)
		return
	}

	err = p.KVStore.DeleteOAuthStateToken(state)
	if err != nil {
		c.Log.WithError(err).Warnf("Failed to delete state token")

		rErr = errors.Wrap(err, "error deleting stored state")
		http.Error(w, rErr.Error(), http.StatusBadRequest)
	}

	if string(storedState) != state {
		rErr = errors.New("invalid state token")
		http.Error(w, rErr.Error(), http.StatusBadRequest)
		return
	}

	userID := strings.Split(state, "_")[1]

	if userID != c.UserID {
		rErr = errors.New("not authorized, incorrect user")
		http.Error(w, rErr.Error(), http.StatusUnauthorized)
		return
	}

	token, err := conf.Exchange(c.Ctx, code)
	if err != nil {
		c.Log.WithError(err).Warnf("Can't exchange state")

		rErr = errors.Wrap(err, "Failed to exchange OAuth code into token")
		http.Error(w, rErr.Error(), http.StatusInternalServerError)
		return
	}

	jsonToken, err := json.Marshal(token)
	if err != nil {
		c.Log.WithError(err).Warnf("Failed to marshal token to json")
		http.Error(w, errors.Wrap(err, "Failed to marshal token to json").Error(), http.StatusInternalServerError)
		return
	}

	encryptedToken, err := utils.Encrypt([]byte(config.EncryptionKey), string(jsonToken))
	if err != nil {
		c.Log.WithError(err).Warnf("Failed to encrypt token")
		http.Error(w, errors.Wrap(err, "Failed to encrypt token").Error(), http.StatusInternalServerError)
		return
	}

	if err = p.KVStore.StoreGoogleUserToken(userID, encryptedToken); err != nil {
		c.Log.WithError(err).Warnf("Can't store user token")

		rErr = errors.Wrap(err, "Unable to connect user to Google account")
		http.Error(w, rErr.Error(), http.StatusInternalServerError)
		return
	}

	message := fmt.Sprintf("#### Welcome to the Mattermost Google Drive Plugin!\n"+
		"You've connected your Mattermost account to Google account. Read about the features of this plugin below:\n\n"+
		"##### File Creation\n"+
		"Create Google documents, spreadsheets and presentations with /google-drive create [file type]`.\n\n"+
		"##### Notifications\n"+
		"When someone shares any files with you or comments on any file , you'll get a post here about it.\n\n"+
		"##### File Upload\n"+
		"Check out the Upload to Google Drive button which will allow you to upload message attachments directly to your Google Drive.\n\n"+
		"Click on them!\n\n"+
		"##### Slash Commands\n%s", strings.ReplaceAll(commandHelp, "|", "`"))

	p.createBotDMPost(userID, message, nil)

	p.TrackUserEvent("account_connected", userID, nil)

	p.Client.Frontend.PublishWebSocketEvent(
		"google_connect",
		map[string]interface{}{
			"connected":        true,
			"google_client_id": config.GoogleOAuthClientID,
		},
		&mattermostModel.WebsocketBroadcast{UserId: userID},
	)

	html := `
<!DOCTYPE html>
<html>
	<head>
		<script>
			window.close();
		</script>
	</head>
	<body>
		<p>Completed connecting to Google. Please close this window.</p>
	</body>
</html>
`

	w.Header().Set("Content-Type", "text/html")
	if _, err := w.Write([]byte(html)); err != nil {
		p.writeAPIError(w, &APIErrorResponse{ID: "", Message: ">Completed connecting to Google. Please close this window.", StatusCode: http.StatusInternalServerError})
	}
}

func getRawRequestAndFileCreationParams(r *http.Request) (*FileCreationRequest, *mattermostModel.SubmitDialogRequest, error) {
	var request mattermostModel.SubmitDialogRequest
	err := json.NewDecoder(r.Body).Decode(&request)
	if err != nil {
		return nil, nil, err
	}
	defer r.Body.Close()

	submission, err := json.Marshal(request.Submission)
	if err != nil {
		return nil, nil, err
	}
	var fileCreationRequest FileCreationRequest
	err = json.Unmarshal(submission, &fileCreationRequest)
	if err != nil {
		return nil, nil, err
	}

	return &fileCreationRequest, &request, nil
}

func (p *Plugin) handleFileCreation(c *Context, w http.ResponseWriter, r *http.Request) {
	fileCreationParams, request, err := getRawRequestAndFileCreationParams(r)
	if err != nil {
		c.Log.WithError(err).Errorf("Failed to get fileCreationParams")
		p.writeInteractiveDialogError(w, DialogErrorResponse{StatusCode: http.StatusBadRequest})
		return
	}

	var fileCreationErr error
	createdFileID := ""
	fileType := r.URL.Query().Get("type")
	if fileType == "" {
		c.Log.Errorf("File type not found in the request")
		p.writeInteractiveDialogError(w, DialogErrorResponse{StatusCode: http.StatusBadRequest})
		return
	}
	switch fileType {
	case "doc":
		{
			srv, dErr := p.GoogleClient.NewDocsService(c.Ctx, c.UserID)
			if dErr != nil {
				c.Log.WithError(dErr).Errorf("Failed to create Google Docs client")
				p.writeInteractiveDialogError(w, DialogErrorResponse{StatusCode: http.StatusInternalServerError})
				return
			}
			doc, dErr := srv.Create(c.Ctx, &docs.Document{
				Title: fileCreationParams.Name,
			})
			if dErr != nil {
				fileCreationErr = dErr
				break
			}
			createdFileID = doc.DocumentId
		}
	case "slide":
		{
			srv, dErr := p.GoogleClient.NewSlidesService(c.Ctx, c.UserID)
			if dErr != nil {
				c.Log.WithError(dErr).Errorf("Failed to create Google Slides client")
				p.writeInteractiveDialogError(w, DialogErrorResponse{StatusCode: http.StatusInternalServerError})
				return
			}
			slide, dErr := srv.Create(c.Ctx, &slides.Presentation{
				Title: fileCreationParams.Name,
			})
			if dErr != nil {
				fileCreationErr = dErr
				break
			}
			createdFileID = slide.PresentationId
		}
	case "sheet":
		{
			srv, dErr := p.GoogleClient.NewSheetsService(c.Ctx, c.UserID)
			if dErr != nil {
				c.Log.WithError(dErr).Errorf("Failed to create Google Sheets client")
				p.writeInteractiveDialogError(w, DialogErrorResponse{StatusCode: http.StatusInternalServerError})
				return
			}
			sheet, dErr := srv.Create(c.Ctx, &sheets.Spreadsheet{
				Properties: &sheets.SpreadsheetProperties{
					Title: fileCreationParams.Name,
				},
			})
			if dErr != nil {
				fileCreationErr = dErr
				break
			}
			createdFileID = sheet.SpreadsheetId
		}
	}

	if fileCreationErr != nil {
		c.Log.WithError(fileCreationErr).Errorf("Failed to create Google Drive file")
		p.writeInteractiveDialogError(w, DialogErrorResponse{StatusCode: http.StatusInternalServerError})
		return
	}

	err = p.handleFilePermissions(c.Ctx, c.UserID, createdFileID, fileCreationParams.FileAccess, request.ChannelId, fileCreationParams.Name)
	if err != nil {
		c.Log.WithError(err).Errorf("Failed to modify file permissions")
		p.writeInteractiveDialogError(w, DialogErrorResponse{Error: "File was successfully created but file permissions failed to apply. Please contact your system administrator.", StatusCode: http.StatusInternalServerError})
		return
	}
	err = p.sendFileCreatedMessage(c.Ctx, request.ChannelId, createdFileID, c.UserID, fileCreationParams.Message, fileCreationParams.ShareInChannel)
	if err != nil {
		c.Log.WithError(err).Errorf("Failed to send file creation post")
		p.writeInteractiveDialogError(w, DialogErrorResponse{Error: "File was successfully created but failed to share to the channel. Please contact your system administrator.", StatusCode: http.StatusInternalServerError})
		return
	}
}

func (p *Plugin) handleDriveWatchNotifications(c *Context, w http.ResponseWriter, r *http.Request) {
	resourceState := r.Header.Get("X-Goog-Resource-State")
	userID := r.URL.Query().Get("userID")

	if resourceState != "change" {
		w.WriteHeader(http.StatusOK)
		return
	}

	watchChannelData, err := p.KVStore.GetWatchChannelData(userID)
	if err != nil {
		p.API.LogError("Unable to find watch channel data", "err", err, "userID", userID)
		w.WriteHeader(http.StatusInternalServerError)
		return
	}

	token := r.Header.Get("X-Goog-Channel-Token")
	if watchChannelData.Token == "" || watchChannelData.Token != token {
		p.API.LogError("Invalid channel token", "userID", userID)
		w.WriteHeader(http.StatusBadRequest)
		return
	}

	driveService, err := p.GoogleClient.NewDriveService(c.Ctx, userID)
	if err != nil {
		p.API.LogError("Failed to create Google Drive service", "err", err, "userID", userID)
		w.WriteHeader(http.StatusInternalServerError)
		return
	}

	clusterService := pluginapi.NewClusterService(p.API)
	// Mutex to prevent race conditions from multiple requests directed at the same user in a short period of time.
	m, err := clusterService.NewMutex("drive_watch_notifications_" + userID)
	if err != nil {
		p.API.LogError("Failed to create mutex", "err", err, "userID", userID)
		w.WriteHeader(http.StatusInternalServerError)
		return
	}

	lockErr := m.LockWithContext(c.Ctx)
	if lockErr != nil {
		p.API.LogError("Failed to lock mutex", "err", lockErr, "userID", userID)
		w.WriteHeader(http.StatusInternalServerError)
		return
	}
	defer m.Unlock()

	// Get the pageToken from the KV store, it has changed since we acquired the lock.
	watchChannelData, err = p.KVStore.GetWatchChannelData(userID)
	if err != nil {
		w.WriteHeader(http.StatusBadRequest)
		return
	}

	pageToken := watchChannelData.PageToken
	if pageToken == "" {
		// This is to catch any edge cases where the pageToken is not set.
		tokenResponse, tokenErr := driveService.GetStartPageToken(c.Ctx)
		if tokenErr != nil {
			p.API.LogError("Failed to get start page token", "err", tokenErr, "userID", userID)
			w.WriteHeader(http.StatusInternalServerError)
			return
		}
		pageToken = tokenResponse.StartPageToken
	}

	var pageTokenErr error
	var changes []*drive.Change
	i := 0
	for {
		// Cap this loop at 5 iterations to prevent unbounded calls to the Google Drive API.
		if i == 5 {
			break
		}
		changeList, changeErr := driveService.ChangesList(c.Ctx, pageToken)
		if changeErr != nil {
			p.API.LogError("Failed to fetch Google Drive changes", "err", changeErr, "userID", userID)
			w.WriteHeader(http.StatusInternalServerError)
			return
		}
		changes = append(changes, changeList.Changes...)
		// NewStartPageToken will be empty if there is another page of results. This should only happen if this user changed over 20/30 files at once. There is no definitive number of changes that will be returned.
		if changeList.NewStartPageToken != "" {
			// Updated pageToken gets saved at the end along with the new FileLastActivity.
			pageToken = changeList.NewStartPageToken
			break
		}
		pageToken = changeList.NextPageToken
		i++
	}

	defer func() {
		// There are instances where we don't want to save the pageToken at the end of the request due to a fatal error where we didn't process any notifications.
		if pageTokenErr == nil {
			watchChannelData.PageToken = pageToken
		}
		err = p.KVStore.StoreWatchChannelData(userID, *watchChannelData)
		if err != nil {
			p.API.LogError("Database error occureed while trying to save watch channel data", "err", err, "userID", userID)
			return
		}
	}()

	if len(changes) == 0 {
		w.WriteHeader(http.StatusOK)
		return
	}

	activitySrv, err := p.GoogleClient.NewDriveActivityService(c.Ctx, userID)
	if err != nil {
		pageTokenErr = err
		p.API.LogError("Failed to fetch Google Drive changes", "err", err, "userID", userID)
		w.WriteHeader(http.StatusInternalServerError)
		return
	}

	for _, change := range changes {
		if change.File == nil {
			continue
		}

		modifiedTime, err := time.Parse(time.RFC3339, change.File.ModifiedTime)
		if err != nil {
<<<<<<< HEAD
			p.API.LogError("Failed to parse modified time", "err", err, "userID", userID)
=======
			p.API.LogError("Failed to parse modified time", "err", err, "userID", userID, "modifiedTime", change.File.ModifiedTime)
>>>>>>> 1e10074d
			continue
		}
		lastChangeTime, err := time.Parse(time.RFC3339, change.Time)
		if err != nil {
<<<<<<< HEAD
			p.API.LogError("Failed to parse last change time", "err", err, "userID", userID)
=======
			p.API.LogError("Failed to parse last change time", "err", err, "userID", userID, "lastChangeTime", change.Time)
>>>>>>> 1e10074d
			continue
		}
		viewedByMeTime, err := time.Parse(time.RFC3339, change.File.ViewedByMeTime)
		if err != nil {
<<<<<<< HEAD
			p.API.LogError("Failed to parse viewed by me time", "err", err, "userID", userID)
=======
			p.API.LogError("Failed to parse viewed by me time", "err", err, "userID", userID, "viewedByMeTime", change.File.ViewedByMeTime)
>>>>>>> 1e10074d
			continue
		}

		// Check if the user has already opened the file after the last change.
		if lastChangeTime.Sub(modifiedTime) >= lastChangeTime.Sub(viewedByMeTime) {
			err = p.KVStore.StoreLastActivityForFile(userID, change.FileId, change.File.ViewedByMeTime)
			if err != nil {
				p.API.LogError("Failed to store last activity for file", "err", err, "fileID", change.FileId, "userID", userID)
			}
			continue
		}

		driveActivityQuery := &driveactivity.QueryDriveActivityRequest{
			ItemName: fmt.Sprintf("items/%s", change.FileId),
		}

		lastActivityTime, err := p.KVStore.GetLastActivityForFile(userID, change.FileId)
		if err != nil {
			p.API.LogDebug("Failed to fetch last activity for file", "err", err, "fileID", change.FileId, "userID", userID)
			continue
		}

		if change.File.ViewedByMeTime > lastActivityTime {
			lastActivityTime = change.File.ViewedByMeTime
		}

		// If we have a last activity timestamp for this file we can use it to filter the activities.
		if lastActivityTime != "" {
			driveActivityQuery.Filter = "time > \"" + lastActivityTime + "\""
		} else {
			// PageSize documentation: https://developers.google.com/drive/activity/v2/reference/rest/v2/activity/query#QueryDriveActivityRequest.
			// TLDR: PageSize does not return the exact number of activities that you specify. LastActivity is not set so lets just get the latest activity.
			driveActivityQuery.PageSize = 1
		}

		var activities []*driveactivity.DriveActivity
		i = 0
		for {
			// Cap this loop at 5 iterations to prevent unbounded calls to the Google Drive Activity API.
			if i == 5 {
				break
			}
			var activityRes *driveactivity.QueryDriveActivityResponse
			activityRes, err = activitySrv.Query(c.Ctx, driveActivityQuery)
			if err != nil {
				p.API.LogError("Failed to fetch google drive activity", "err", err, "fileID", change.FileId, "userID", userID)
				continue
			}
			for _, activity := range activityRes.Activities {
				if activity.PrimaryActionDetail.Comment != nil || activity.PrimaryActionDetail.PermissionChange != nil {
					if len(activity.Actors) > 0 && activity.Actors[0].User != nil && activity.Actors[0].User.KnownUser != nil && activity.Actors[0].User.KnownUser.IsCurrentUser {
						continue
					}
					activities = append(activities, activity)
				}
			}
			// NextPageToken is set when there are more than 1 page of activities for a file. We don't want the next page token if we are only fetching the latest activity.
			if (activityRes.NextPageToken != "" && driveActivityQuery.PageSize != 1) || (activityRes.NextPageToken != "" && len(activities) <= 5) {
				driveActivityQuery.PageToken = activityRes.NextPageToken
			} else {
				break
			}
			i++
		}

		if len(activities) == 0 {
			continue
		}

		// We don't want to spam the user with notifications if there are more than 5 activities.
		if len(activities) > 5 {
			p.handleMultipleActivitiesNotification(change.File, userID)
		} else {
			// Newest activity is at the end of the list so iterate through the list in reverse.
			for i := len(activities) - 1; i >= 0; i-- {
				activity := activities[i]
				if activity.PrimaryActionDetail.Comment != nil {
					p.handleCommentNotifications(c.Ctx, driveService, change.File, userID, activity)
				}

				if activity.PrimaryActionDetail.PermissionChange != nil {
					p.handleFileSharedNotification(change.File, userID)
				}
			}
		}

		err = p.KVStore.StoreLastActivityForFile(userID, change.FileId, change.File.ModifiedTime)
		if err != nil {
			p.API.LogError("Failed to store last activity for file", "err", err, "fileID", change.FileId, "userID", userID)
		}
	}

	w.WriteHeader(http.StatusOK)
}

func (p *Plugin) openCommentReplyDialog(c *Context, w http.ResponseWriter, r *http.Request) {
	requestData, err := io.ReadAll(r.Body)
	if err != nil {
		p.API.LogError("Failed to read request body", "err", err)
		w.WriteHeader(http.StatusInternalServerError)
		return
	}
	defer r.Body.Close()
	var request mattermostModel.PostActionIntegrationRequest
	err = json.Unmarshal(requestData, &request)
	if err != nil {
		p.API.LogError("Failed to parse request body", "err", err)
		w.WriteHeader(http.StatusInternalServerError)
		return
	}

	commentID, ok := request.Context["commentID"].(string)
	if !ok {
		p.API.LogError("Comment ID not found in the request")
		w.WriteHeader(http.StatusBadRequest)
		return
	}
	fileID, ok := request.Context["fileID"].(string)
	if !ok {
		p.API.LogError("File ID not found in the request")
		w.WriteHeader(http.StatusBadRequest)
		return
	}

	dialog := mattermostModel.OpenDialogRequest{
		TriggerId: request.TriggerId,
		URL:       fmt.Sprintf("%s/plugins/%s/api/v1/reply?fileID=%s&commentID=%s", *p.API.GetConfig().ServiceSettings.SiteURL, Manifest.Id, fileID, commentID),
		Dialog: mattermostModel.Dialog{
			CallbackId:     "reply",
			Title:          "Reply to comment",
			Elements:       []mattermostModel.DialogElement{},
			SubmitLabel:    "Reply",
			NotifyOnCancel: false,
			State:          request.PostId,
		},
	}

	dialog.Dialog.Elements = append(dialog.Dialog.Elements, mattermostModel.DialogElement{
		DisplayName: "Message",
		Name:        "message",
		Type:        "textarea",
	})

	appErr := p.API.OpenInteractiveDialog(dialog)
	if appErr != nil {
		p.API.LogWarn("Failed to open interactive dialog", "err", appErr)
		w.WriteHeader(http.StatusInternalServerError)
		return
	}
}

func (p *Plugin) handleCommentReplyDialog(c *Context, w http.ResponseWriter, r *http.Request) {
	requestData, err := io.ReadAll(r.Body)
	if err != nil {
		p.API.LogError("Failed to read request body", "err", err)
		p.writeInteractiveDialogError(w, DialogErrorResponse{StatusCode: http.StatusInternalServerError})
		return
	}
	defer r.Body.Close()

	var request mattermostModel.SubmitDialogRequest
	err = json.Unmarshal(requestData, &request)
	if err != nil {
		p.API.LogError("Failed to parse request body", "err", err)
		p.writeInteractiveDialogError(w, DialogErrorResponse{StatusCode: http.StatusInternalServerError})
		return
	}

	commentID := r.URL.Query().Get("commentID")
	fileID := r.URL.Query().Get("fileID")

<<<<<<< HEAD
	message, ok := request.Submission["message"].(string)
	if !ok {
		p.API.LogError("Message not found in the request")
		p.writeInteractiveDialogError(w, DialogErrorResponse{StatusCode: http.StatusBadRequest})
		return
	}

	driveService, err := p.GoogleClient.NewDriveService(c.Ctx, c.UserID)
	if err != nil {
		p.API.LogError("Failed to create Google Drive service", "err", err, "userID", c.UserID)
		p.writeInteractiveDialogError(w, DialogErrorResponse{StatusCode: http.StatusInternalServerError})
		return
	}
	reply, err := driveService.CreateReply(c.Ctx, fileID, commentID, &drive.Reply{
		Content: message,
=======
	driveService, err := p.GoogleClient.NewDriveService(c.Ctx, c.UserID)
	if err != nil {
		p.API.LogError("Failed to create Google Drive service", "err", err, "userID", c.UserID)
		p.writeInteractiveDialogError(w, DialogErrorResponse{StatusCode: http.StatusInternalServerError})
		return
	}
	reply, err := driveService.CreateReply(c.Ctx, fileID, commentID, &drive.Reply{
		Content: request.Submission["message"].(string),
>>>>>>> 1e10074d
	})
	if err != nil {
		p.API.LogError("Failed to create comment reply", "err", err)
		p.writeInteractiveDialogError(w, DialogErrorResponse{StatusCode: http.StatusInternalServerError})
		return
	}

	post := mattermostModel.Post{
		Message:   fmt.Sprintf("You replied to this comment with: \n> %s", reply.Content),
		ChannelId: request.ChannelId,
		RootId:    request.State,
		UserId:    p.BotUserID,
	}
	_, appErr := p.API.CreatePost(&post)
	if appErr != nil {
		p.API.LogWarn("Failed to create post", "err", appErr, "channelID", post.ChannelId, "rootId", post.RootId, "message", post.Message)
		p.writeInteractiveDialogError(w, DialogErrorResponse{Error: "Comment created but failed to create post. Please contact your system administrator", StatusCode: http.StatusInternalServerError})
		return
	}
}

func (p *Plugin) handleFileUpload(c *Context, w http.ResponseWriter, r *http.Request) {
	var request mattermostModel.SubmitDialogRequest
	err := json.NewDecoder(r.Body).Decode(&request)
	if err != nil {
		p.API.LogError("Failed to decode SubmitDialogRequest", "err", err)
		p.writeInteractiveDialogError(w, DialogErrorResponse{StatusCode: http.StatusBadRequest})
		return
	}
	defer r.Body.Close()

	fileID, ok := request.Submission["fileID"].(string)
	if !ok || fileID == "" {
		c.Log.Errorf("File ID not found in the request")
		p.writeInteractiveDialogError(w, DialogErrorResponse{StatusCode: http.StatusBadRequest})
		return
	}

	fileInfo, appErr := p.API.GetFileInfo(fileID)
	if appErr != nil {
		c.Log.WithError(appErr).Errorf("Unable to fetch file info", "fileID", fileID)
		p.writeInteractiveDialogError(w, DialogErrorResponse{StatusCode: http.StatusInternalServerError})
		return
	}

<<<<<<< HEAD
	fileReader, appErr := p.API.GetFile(fileID)
	if appErr != nil {
		c.Log.WithError(appErr).Errorf("Unable to fetch file data", "fileID", fileID)
		p.writeInteractiveDialogError(w, DialogErrorResponse{StatusCode: http.StatusInternalServerError})
		return
	}

	driveService, err := p.GoogleClient.NewDriveService(c.Ctx, c.UserID)
	if err != nil {
		c.Log.WithError(err).Errorf("Failed to create Google Drive service")
=======
	driveService, err := p.GoogleClient.NewDriveService(c.Ctx, c.UserID)
	if err != nil {
		p.API.LogError("Failed to create Google Drive service", "err", err, "userID", c.UserID)
>>>>>>> 1e10074d
		p.writeInteractiveDialogError(w, DialogErrorResponse{StatusCode: http.StatusInternalServerError})
		return
	}

	_, err = driveService.CreateFile(c.Ctx, &drive.File{
		Name: fileInfo.Name,
	}, fileReader)
	if err != nil {
		c.Log.WithError(err).Errorf("Failed to upload file")
		p.writeInteractiveDialogError(w, DialogErrorResponse{StatusCode: http.StatusInternalServerError})
		return
	}

	p.API.SendEphemeralPost(c.UserID, &mattermostModel.Post{
		Message:   "Successfully uploaded file in Google Drive.",
		ChannelId: request.ChannelId,
		UserId:    p.BotUserID,
	})
}

func (p *Plugin) handleAllFilesUpload(c *Context, w http.ResponseWriter, r *http.Request) {
	var request mattermostModel.SubmitDialogRequest
	err := json.NewDecoder(r.Body).Decode(&request)
	if err != nil {
		c.Log.WithError(err).Errorf("Failed to decode SubmitDialogRequest")
		p.writeInteractiveDialogError(w, DialogErrorResponse{StatusCode: http.StatusBadRequest})
		return
	}
	defer r.Body.Close()

	postID := request.State
	post, appErr := p.API.GetPost(postID)
	if appErr != nil {
<<<<<<< HEAD
		c.Log.WithError(appErr).Errorf("Failed to get post", "postID", postID)
		p.writeInteractiveDialogError(w, DialogErrorResponse{StatusCode: http.StatusBadRequest})
=======
		p.API.LogError("Failed to get post", "err", appErr, "postID", postID)
		p.writeInteractiveDialogError(w, DialogErrorResponse{StatusCode: http.StatusInternalServerError})
>>>>>>> 1e10074d
		return
	}

	driveService, err := p.GoogleClient.NewDriveService(c.Ctx, c.UserID)
	if err != nil {
<<<<<<< HEAD
		c.Log.WithError(err).Errorf("Failed to create Google Drive service")
=======
		p.API.LogError("Failed to create Google Drive service", "err", err, "userID", c.UserID)
>>>>>>> 1e10074d
		p.writeInteractiveDialogError(w, DialogErrorResponse{StatusCode: http.StatusInternalServerError})
		return
	}

	fileIDs := post.FileIds
	for _, fileID := range fileIDs {
		fileInfo, appErr := p.API.GetFileInfo(fileID)
		if appErr != nil {
			c.Log.WithError(appErr).Errorf("Unable to get file info", "fileID", fileID)
			p.writeInteractiveDialogError(w, DialogErrorResponse{StatusCode: http.StatusInternalServerError})
			return
		}

		fileReader, appErr := p.API.GetFile(fileID)
		if appErr != nil {
			c.Log.WithError(appErr).Errorf("Unable to get file", "fileID", fileID)
			p.writeInteractiveDialogError(w, DialogErrorResponse{StatusCode: http.StatusInternalServerError})
			return
		}

		_, err = driveService.CreateFile(c.Ctx, &drive.File{
			Name: fileInfo.Name,
		}, fileReader)
		if err != nil {
			c.Log.WithError(err).Errorf("Failed to upload file")
			p.writeInteractiveDialogError(w, DialogErrorResponse{StatusCode: http.StatusInternalServerError})
			return
		}
	}
	p.API.SendEphemeralPost(c.UserID, &mattermostModel.Post{
		Message:   "Successfully uploaded all files in Google Drive.",
		ChannelId: request.ChannelId,
		UserId:    p.BotUserID,
	})
}

func (p *Plugin) ServeHTTP(c *plugin.Context, w http.ResponseWriter, r *http.Request) {
	w.Header().Set("Content-Type", "application/json")
	p.router.ServeHTTP(w, r)
}

func (p *Plugin) initializeAPI() {
	p.router = mux.NewRouter()
	p.router.Use(p.withRecovery)

	oauthRouter := p.router.PathPrefix("/oauth").Subrouter()
	apiRouter := p.router.PathPrefix("/api/v1").Subrouter()
	apiRouter.Use(p.checkConfigured)

	oauthRouter.HandleFunc("/connect", p.checkAuth(p.attachContext(p.connectUserToGoogle), ResponseTypePlain)).Methods(http.MethodGet)
	oauthRouter.HandleFunc("/complete", p.checkAuth(p.attachContext(p.completeConnectUserToGoogle), ResponseTypePlain)).Methods(http.MethodGet)

	apiRouter.HandleFunc("/create", p.checkAuth(p.attachContext(p.handleFileCreation), ResponseTypeJSON)).Methods(http.MethodPost)

	apiRouter.HandleFunc("/webhook", p.attachContext(p.handleDriveWatchNotifications)).Methods(http.MethodPost)

	apiRouter.HandleFunc("/reply_dialog", p.checkAuth(p.attachContext(p.openCommentReplyDialog), ResponseTypeJSON)).Methods(http.MethodPost)
	apiRouter.HandleFunc("/reply", p.checkAuth(p.attachContext(p.handleCommentReplyDialog), ResponseTypeJSON)).Methods(http.MethodPost)

	apiRouter.HandleFunc("/upload_file", p.checkAuth(p.attachContext(p.handleFileUpload), ResponseTypeJSON)).Methods(http.MethodPost)
	apiRouter.HandleFunc("/upload_all", p.checkAuth(p.attachContext(p.handleAllFilesUpload), ResponseTypeJSON)).Methods(http.MethodPost)
}<|MERGE_RESOLUTION|>--- conflicted
+++ resolved
@@ -570,29 +570,17 @@
 
 		modifiedTime, err := time.Parse(time.RFC3339, change.File.ModifiedTime)
 		if err != nil {
-<<<<<<< HEAD
-			p.API.LogError("Failed to parse modified time", "err", err, "userID", userID)
-=======
 			p.API.LogError("Failed to parse modified time", "err", err, "userID", userID, "modifiedTime", change.File.ModifiedTime)
->>>>>>> 1e10074d
 			continue
 		}
 		lastChangeTime, err := time.Parse(time.RFC3339, change.Time)
 		if err != nil {
-<<<<<<< HEAD
-			p.API.LogError("Failed to parse last change time", "err", err, "userID", userID)
-=======
 			p.API.LogError("Failed to parse last change time", "err", err, "userID", userID, "lastChangeTime", change.Time)
->>>>>>> 1e10074d
 			continue
 		}
 		viewedByMeTime, err := time.Parse(time.RFC3339, change.File.ViewedByMeTime)
 		if err != nil {
-<<<<<<< HEAD
-			p.API.LogError("Failed to parse viewed by me time", "err", err, "userID", userID)
-=======
 			p.API.LogError("Failed to parse viewed by me time", "err", err, "userID", userID, "viewedByMeTime", change.File.ViewedByMeTime)
->>>>>>> 1e10074d
 			continue
 		}
 
@@ -764,7 +752,6 @@
 	commentID := r.URL.Query().Get("commentID")
 	fileID := r.URL.Query().Get("fileID")
 
-<<<<<<< HEAD
 	message, ok := request.Submission["message"].(string)
 	if !ok {
 		p.API.LogError("Message not found in the request")
@@ -780,16 +767,6 @@
 	}
 	reply, err := driveService.CreateReply(c.Ctx, fileID, commentID, &drive.Reply{
 		Content: message,
-=======
-	driveService, err := p.GoogleClient.NewDriveService(c.Ctx, c.UserID)
-	if err != nil {
-		p.API.LogError("Failed to create Google Drive service", "err", err, "userID", c.UserID)
-		p.writeInteractiveDialogError(w, DialogErrorResponse{StatusCode: http.StatusInternalServerError})
-		return
-	}
-	reply, err := driveService.CreateReply(c.Ctx, fileID, commentID, &drive.Reply{
-		Content: request.Submission["message"].(string),
->>>>>>> 1e10074d
 	})
 	if err != nil {
 		p.API.LogError("Failed to create comment reply", "err", err)
@@ -835,7 +812,6 @@
 		return
 	}
 
-<<<<<<< HEAD
 	fileReader, appErr := p.API.GetFile(fileID)
 	if appErr != nil {
 		c.Log.WithError(appErr).Errorf("Unable to fetch file data", "fileID", fileID)
@@ -846,11 +822,6 @@
 	driveService, err := p.GoogleClient.NewDriveService(c.Ctx, c.UserID)
 	if err != nil {
 		c.Log.WithError(err).Errorf("Failed to create Google Drive service")
-=======
-	driveService, err := p.GoogleClient.NewDriveService(c.Ctx, c.UserID)
-	if err != nil {
-		p.API.LogError("Failed to create Google Drive service", "err", err, "userID", c.UserID)
->>>>>>> 1e10074d
 		p.writeInteractiveDialogError(w, DialogErrorResponse{StatusCode: http.StatusInternalServerError})
 		return
 	}
@@ -884,23 +855,14 @@
 	postID := request.State
 	post, appErr := p.API.GetPost(postID)
 	if appErr != nil {
-<<<<<<< HEAD
 		c.Log.WithError(appErr).Errorf("Failed to get post", "postID", postID)
 		p.writeInteractiveDialogError(w, DialogErrorResponse{StatusCode: http.StatusBadRequest})
-=======
-		p.API.LogError("Failed to get post", "err", appErr, "postID", postID)
-		p.writeInteractiveDialogError(w, DialogErrorResponse{StatusCode: http.StatusInternalServerError})
->>>>>>> 1e10074d
 		return
 	}
 
 	driveService, err := p.GoogleClient.NewDriveService(c.Ctx, c.UserID)
 	if err != nil {
-<<<<<<< HEAD
 		c.Log.WithError(err).Errorf("Failed to create Google Drive service")
-=======
-		p.API.LogError("Failed to create Google Drive service", "err", err, "userID", c.UserID)
->>>>>>> 1e10074d
 		p.writeInteractiveDialogError(w, DialogErrorResponse{StatusCode: http.StatusInternalServerError})
 		return
 	}
