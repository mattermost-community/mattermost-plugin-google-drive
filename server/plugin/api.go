package plugin

import (
	"context"
	"encoding/json"
	"fmt"
	"io"
	"net/http"
	"net/url"
	"runtime/debug"
	"strings"
	"time"

	"github.com/gorilla/mux"
	mattermostModel "github.com/mattermost/mattermost/server/public/model"
	"github.com/mattermost/mattermost/server/public/plugin"
	"github.com/mattermost/mattermost/server/public/pluginapi/experimental/bot/logger"
	"github.com/mattermost/mattermost/server/public/pluginapi/experimental/flow"
	"github.com/pkg/errors"
	"google.golang.org/api/docs/v1"
	"google.golang.org/api/drive/v3"
	"google.golang.org/api/driveactivity/v2"
	"google.golang.org/api/sheets/v4"
	"google.golang.org/api/slides/v1"

	"github.com/mattermost-community/mattermost-plugin-google-drive/server/plugin/pluginapi"
	"github.com/mattermost-community/mattermost-plugin-google-drive/server/plugin/utils"
)

// ResponseType indicates type of response returned by api
type ResponseType string

const (
	// ResponseTypeJSON indicates that response type is json
	ResponseTypeJSON ResponseType = "JSON_RESPONSE"
	// ResponseTypePlain indicates that response type is text plain
	ResponseTypePlain ResponseType = "TEXT_RESPONSE"

	APIErrorIDNotConnected  = "not_connected"
	requestTimeout          = 60 * time.Second
	stateRandomStringLength = 15
)

type Context struct {
	Ctx    context.Context
	UserID string
	Log    logger.Logger
}

type FileCreationRequest struct {
	Name           string `json:"name"`
	FileAccess     string `json:"file_access"`
	Message        string `json:"message"`
	ShareInChannel bool   `json:"share_in_channel"`
}

type APIErrorResponse struct {
	ID         string `json:"id"`
	Message    string `json:"message"`
	StatusCode int    `json:"status_code"`
}

func (e *APIErrorResponse) Error() string {
	return e.Message
}

// DialogErrorResponse is an error response used in interactive dialogs
type DialogErrorResponse struct {
	Error      string `json:"error"`
	StatusCode int    `json:"status_code"`
}

// HTTPHandlerFuncWithContext is http.HandleFunc but with a Context attached
type HTTPHandlerFuncWithContext func(c *Context, w http.ResponseWriter, r *http.Request)

func (p *Plugin) createContext(_ http.ResponseWriter, r *http.Request) (*Context, context.CancelFunc) {
	userID := r.Header.Get("Mattermost-User-ID")

	logger := logger.New(p.API).With(logger.LogContext{
		"userid": userID,
	})

	ctx, cancel := context.WithTimeout(context.Background(), requestTimeout)

	context := &Context{
		Ctx:    ctx,
		UserID: userID,
		Log:    logger,
	}

	return context, cancel
}

func (p *Plugin) attachContext(handler HTTPHandlerFuncWithContext) http.HandlerFunc {
	return func(w http.ResponseWriter, r *http.Request) {
		context, cancel := p.createContext(w, r)
		defer cancel()

		handler(context, w, r)
	}
}

func (p *Plugin) withRecovery(next http.Handler) http.Handler {
	return http.HandlerFunc(func(w http.ResponseWriter, r *http.Request) {
		defer func() {
			if x := recover(); x != nil {
				p.Client.Log.Warn("Recovered from a panic",
					"url", r.URL.String(),
					"error", x,
					"stack", string(debug.Stack()))
			}
		}()

		next.ServeHTTP(w, r)
	})
}

func (p *Plugin) checkConfigured(next http.Handler) http.Handler {
	return http.HandlerFunc(func(w http.ResponseWriter, r *http.Request) {
		config := p.getConfiguration()

		if err := config.IsValid(); err != nil {
			http.Error(w, "This plugin is not configured.", http.StatusNotImplemented)
			return
		}

		next.ServeHTTP(w, r)
	})
}

func (p *Plugin) writeAPIError(w http.ResponseWriter, err *APIErrorResponse) {
	b, _ := json.Marshal(err)
	w.WriteHeader(err.StatusCode)
	if _, err := w.Write(b); err != nil {
		p.Client.Log.Warn("Can't write api error http response", "err", err.Error())
	}
}

func (p *Plugin) writeInteractiveDialogError(w http.ResponseWriter, errResponse DialogErrorResponse) {
	w.WriteHeader(errResponse.StatusCode)
	if errResponse.Error == "" {
		errResponse.Error = "Something went wrong, please contact your system administrator"
	}
	if err := json.NewEncoder(w).Encode(errResponse); err != nil {
		p.Client.Log.Warn("Can't write api error http response", "err", err.Error())
	}
}

func (p *Plugin) checkAuth(handler http.HandlerFunc, responseType ResponseType) http.HandlerFunc {
	return func(w http.ResponseWriter, r *http.Request) {
		userID := r.Header.Get("Mattermost-User-ID")
		if userID == "" {
			switch responseType {
			case ResponseTypeJSON:
				p.writeAPIError(w, &APIErrorResponse{ID: "", Message: "Not authorized.", StatusCode: http.StatusUnauthorized})
			case ResponseTypePlain:
				http.Error(w, "Not authorized", http.StatusUnauthorized)
			default:
				p.Client.Log.Debug("Unknown ResponseType detected")
			}
			return
		}

		handler(w, r)
	}
}

func (p *Plugin) connectUserToGoogle(c *Context, w http.ResponseWriter, r *http.Request) {
<<<<<<< HEAD
	state := fmt.Sprintf("%v_%v", mattermostModel.NewId()[0:stateRandomStringLength], c.UserID)
=======
	state := fmt.Sprintf("%v_%v", mattermostModel.NewId()[0:15], c.UserID)
>>>>>>> 5a9c4c11

	if err := p.KVStore.StoreOAuthStateToken(state, state); err != nil {
		c.Log.WithError(err).Warnf("Can't store state oauth2")
		http.Error(w, "can't store state oauth2", http.StatusInternalServerError)
		return
	}

	url := p.oauthConfig.AuthCodeURL(state)

	ch := p.oauthBroker.SubscribeOAuthComplete(c.UserID)

	go func() {
		ctx, cancel := context.WithTimeout(context.Background(), 45*time.Second)
		defer cancel()

		var errorMsg string
		select {
		case err := <-ch:
			if err != nil {
				errorMsg = err.Error()
			}
		case <-ctx.Done():
			errorMsg = "Timed out waiting for OAuth connection. Please check if the SiteURL is correct."
		}

		if errorMsg != "" {
			_, err := p.poster.DMWithAttachments(c.UserID, &mattermostModel.SlackAttachment{
				Text:  fmt.Sprintf("There was an error connecting to your Google account: `%s` Please double check your configuration.", errorMsg),
				Color: string(flow.ColorDanger),
			})
			if err != nil {
				c.Log.WithError(err).Warnf("Failed to DM with cancel information")
			}
		}

		p.oauthBroker.UnsubscribeOAuthComplete(c.UserID, ch)
	}()

	http.Redirect(w, r, url, http.StatusFound)
}

func (p *Plugin) completeConnectUserToGoogle(c *Context, w http.ResponseWriter, r *http.Request) {
	var rErr error
	defer func() {
		p.oauthBroker.publishOAuthComplete(c.UserID, rErr, false)
	}()

	config := p.getConfiguration()

	code := r.URL.Query().Get("code")
	// Length looks to be 73 consistently but we'll check for empty and > 100 just in case because this code is generated by Google.
	if len(code) == 0 || len(code) > 100 {
		rErr = errors.New("invalid authorization code")
		http.Error(w, rErr.Error(), http.StatusBadRequest)
		return
	}

	state := r.URL.Query().Get("state")
	if len(state) == 0 {
		rErr = errors.New("missing state")
		http.Error(w, rErr.Error(), http.StatusBadRequest)
		return
	}

	stateSlice := strings.Split(state, "_")
	if len(stateSlice) != 2 {
		rErr = errors.New("invalid state")
		http.Error(w, rErr.Error(), http.StatusBadRequest)
		return
	}

	userID := stateSlice[1]

	ok := mattermostModel.IsValidId(userID)
	if !ok {
		rErr = errors.New("invalid user id")
		http.Error(w, rErr.Error(), http.StatusBadRequest)
		return
	}

	// First part of the state string is 15 characters long and there is also an underscore in the middle.
	validLength := stateRandomStringLength + 1 + len(userID)
	if len(state) != validLength {
		rErr = errors.New("invalid state")
		http.Error(w, rErr.Error(), http.StatusBadRequest)
		return
	}

	if userID != c.UserID {
		rErr = errors.New("not authorized, incorrect user")
		http.Error(w, rErr.Error(), http.StatusUnauthorized)
		return
	}

	storedState, err := p.KVStore.GetOAuthStateToken(state)
	if err != nil {
		c.Log.WithError(err).Warnf("Can't get state from store")

		rErr = errors.Wrap(err, "missing stored state")
		http.Error(w, rErr.Error(), http.StatusBadRequest)
		return
	}

	err = p.KVStore.DeleteOAuthStateToken(state)
	if err != nil {
		c.Log.WithError(err).Warnf("Failed to delete state token")

		rErr = errors.Wrap(err, "error deleting stored state")
		http.Error(w, rErr.Error(), http.StatusBadRequest)
	}

	if string(storedState) != state {
		rErr = errors.New("invalid state token")
		http.Error(w, rErr.Error(), http.StatusBadRequest)
		return
	}

<<<<<<< HEAD
=======
	userID := strings.Split(state, "_")[1]

	if userID != c.UserID {
		rErr = errors.New("not authorized, incorrect user")
		http.Error(w, rErr.Error(), http.StatusUnauthorized)
		return
	}

>>>>>>> 5a9c4c11
	token, err := p.oauthConfig.Exchange(c.Ctx, code)
	if err != nil {
		c.Log.WithError(err).Warnf("Can't exchange state")

		rErr = errors.Wrap(err, "Failed to exchange OAuth code into token")
		http.Error(w, rErr.Error(), http.StatusInternalServerError)
		return
	}

	jsonToken, err := json.Marshal(token)
	if err != nil {
		c.Log.WithError(err).Warnf("Failed to marshal token to json")
		http.Error(w, errors.Wrap(err, "Failed to marshal token to json").Error(), http.StatusInternalServerError)
		return
	}

	encryptedToken, err := utils.Encrypt([]byte(config.EncryptionKey), jsonToken)
	if err != nil {
		c.Log.WithError(err).Warnf("Failed to encrypt token")
		http.Error(w, errors.Wrap(err, "Failed to encrypt token").Error(), http.StatusInternalServerError)
		return
	}

	if err = p.KVStore.StoreGoogleUserToken(userID, encryptedToken); err != nil {
		c.Log.WithError(err).Warnf("Can't store user token")

		rErr = errors.Wrap(err, "Unable to connect user to Google account")
		http.Error(w, rErr.Error(), http.StatusInternalServerError)
		return
	}

	message := fmt.Sprintf("#### Welcome to the Mattermost Google Drive Plugin!\n"+
		"You've connected your Mattermost account to Google account. Read about the features of this plugin below:\n\n"+
		"##### File Creation\n"+
		"Create Google documents, spreadsheets and presentations with /google-drive create [file type]`.\n\n"+
		"##### Notifications\n"+
		"When someone shares any files with you or comments on any file , you'll get a post here about it.\n\n"+
		"##### File Upload\n"+
		"Check out the Upload to Google Drive button which will allow you to upload message attachments directly to your Google Drive.\n\n"+
		"Click on them!\n\n"+
		"##### Slash Commands\n%s", strings.ReplaceAll(commandHelp, "|", "`"))

	p.createBotDMPost(userID, message, nil)

	p.TrackUserEvent("account_connected", userID, nil)

	p.Client.Frontend.PublishWebSocketEvent(
		"google_connect",
		map[string]interface{}{
			"connected":        true,
			"google_client_id": config.GoogleOAuthClientID,
		},
		&mattermostModel.WebsocketBroadcast{UserId: userID},
	)

	html := `
<!DOCTYPE html>
<html>
	<head>
		<script>
			window.close();
		</script>
	</head>
	<body>
		<p>Completed connecting to Google. Please close this window.</p>
	</body>
</html>
`

	w.Header().Set("Content-Type", "text/html")
	if _, err := w.Write([]byte(html)); err != nil {
		p.writeAPIError(w, &APIErrorResponse{ID: "", Message: ">Completed connecting to Google. Please close this window.", StatusCode: http.StatusInternalServerError})
	}
}

func getRawRequestAndFileCreationParams(r *http.Request) (*FileCreationRequest, *mattermostModel.SubmitDialogRequest, error) {
	var request mattermostModel.SubmitDialogRequest
	err := json.NewDecoder(r.Body).Decode(&request)
	if err != nil {
		return nil, nil, err
	}
	defer r.Body.Close()

	submission, err := json.Marshal(request.Submission)
	if err != nil {
		return nil, nil, err
	}
	var fileCreationRequest FileCreationRequest
	err = json.Unmarshal(submission, &fileCreationRequest)
	if err != nil {
		return nil, nil, err
	}

	return &fileCreationRequest, &request, nil
}

func (p *Plugin) handleFileCreation(c *Context, w http.ResponseWriter, r *http.Request) {
	fileCreationParams, request, err := getRawRequestAndFileCreationParams(r)
	if err != nil {
		c.Log.WithError(err).Errorf("Failed to get fileCreationParams")
		p.writeInteractiveDialogError(w, DialogErrorResponse{StatusCode: http.StatusBadRequest})
		return
	}

	var fileCreationErr error
	createdFileID := ""
	fileType := r.URL.Query().Get("type")
	if fileType == "" {
		c.Log.Errorf("File type not found in the request")
		p.writeInteractiveDialogError(w, DialogErrorResponse{StatusCode: http.StatusBadRequest})
		return
	}
	switch fileType {
	case "doc":
		{
			srv, dErr := p.GoogleClient.NewDocsService(c.Ctx, c.UserID)
			if dErr != nil {
				c.Log.WithError(dErr).Errorf("Failed to create Google Docs client")
				p.writeInteractiveDialogError(w, DialogErrorResponse{StatusCode: http.StatusInternalServerError})
				return
			}
			doc, dErr := srv.Create(c.Ctx, &docs.Document{
				Title: fileCreationParams.Name,
			})
			if dErr != nil {
				fileCreationErr = dErr
				break
			}
			createdFileID = doc.DocumentId
		}
	case "slide":
		{
			srv, dErr := p.GoogleClient.NewSlidesService(c.Ctx, c.UserID)
			if dErr != nil {
				c.Log.WithError(dErr).Errorf("Failed to create Google Slides client")
				p.writeInteractiveDialogError(w, DialogErrorResponse{StatusCode: http.StatusInternalServerError})
				return
			}
			slide, dErr := srv.Create(c.Ctx, &slides.Presentation{
				Title: fileCreationParams.Name,
			})
			if dErr != nil {
				fileCreationErr = dErr
				break
			}
			createdFileID = slide.PresentationId
		}
	case "sheet":
		{
			srv, dErr := p.GoogleClient.NewSheetsService(c.Ctx, c.UserID)
			if dErr != nil {
				c.Log.WithError(dErr).Errorf("Failed to create Google Sheets client")
				p.writeInteractiveDialogError(w, DialogErrorResponse{StatusCode: http.StatusInternalServerError})
				return
			}
			sheet, dErr := srv.Create(c.Ctx, &sheets.Spreadsheet{
				Properties: &sheets.SpreadsheetProperties{
					Title: fileCreationParams.Name,
				},
			})
			if dErr != nil {
				fileCreationErr = dErr
				break
			}
			createdFileID = sheet.SpreadsheetId
		}
	}

	if fileCreationErr != nil {
		c.Log.WithError(fileCreationErr).Errorf("Failed to create Google Drive file")
		p.writeInteractiveDialogError(w, DialogErrorResponse{StatusCode: http.StatusInternalServerError})
		return
	}

	err = p.handleFilePermissions(c.Ctx, c.UserID, createdFileID, fileCreationParams.FileAccess, request.ChannelId, fileCreationParams.Name)
	if err != nil {
		c.Log.WithError(err).Errorf("Failed to modify file permissions")
		p.writeInteractiveDialogError(w, DialogErrorResponse{Error: "File was successfully created but file permissions failed to apply. Please contact your system administrator.", StatusCode: http.StatusInternalServerError})
		return
	}
	err = p.sendFileCreatedMessage(c.Ctx, request.ChannelId, createdFileID, c.UserID, fileCreationParams.Message, fileCreationParams.ShareInChannel)
	if err != nil {
		c.Log.WithError(err).Errorf("Failed to send file creation post")
		p.writeInteractiveDialogError(w, DialogErrorResponse{Error: "File was successfully created but failed to share to the channel. Please contact your system administrator.", StatusCode: http.StatusInternalServerError})
		return
	}
}

func (p *Plugin) handleDriveWatchNotifications(c *Context, w http.ResponseWriter, r *http.Request) {
	resourceState := r.Header.Get("X-Goog-Resource-State")
	userID := r.URL.Query().Get("userID")

	if resourceState != "change" {
		w.WriteHeader(http.StatusOK)
		return
	}

	// Validate userID before we do anything.
	_, err := p.Client.User.Get(userID)
	if err != nil {
		p.API.LogError("Failed to get user", "err", err, "userID", userID)
		w.WriteHeader(http.StatusInternalServerError)
		return
	}

	watchChannelData, err := p.KVStore.GetWatchChannelData(userID)
	if err != nil {
		p.API.LogError("Unable to find watch channel data", "err", err, "userID", userID)
		w.WriteHeader(http.StatusInternalServerError)
		return
	}

	token := r.Header.Get("X-Goog-Channel-Token")
	if watchChannelData.Token == "" || watchChannelData.Token != token {
		p.API.LogError("Invalid channel token", "userID", userID)
		w.WriteHeader(http.StatusBadRequest)
		return
	}

	driveService, err := p.GoogleClient.NewDriveService(c.Ctx, userID)
	if err != nil {
		p.API.LogError("Failed to create Google Drive service", "err", err, "userID", userID)
		w.WriteHeader(http.StatusInternalServerError)
		return
	}

	clusterService := pluginapi.NewClusterService(p.API)
	// Mutex to prevent race conditions from multiple requests directed at the same user in a short period of time.
	m, err := clusterService.NewMutex("drive_watch_notifications_" + userID)
	if err != nil {
		p.API.LogError("Failed to create mutex", "err", err, "userID", userID)
		w.WriteHeader(http.StatusInternalServerError)
		return
	}

	lockErr := m.LockWithContext(c.Ctx)
	if lockErr != nil {
		p.API.LogError("Failed to lock mutex", "err", lockErr, "userID", userID)
		w.WriteHeader(http.StatusInternalServerError)
		return
	}
	defer m.Unlock()

	// Get the pageToken from the KV store, it has changed since we acquired the lock.
	watchChannelData, err = p.KVStore.GetWatchChannelData(userID)
	if err != nil {
		w.WriteHeader(http.StatusBadRequest)
		return
	}

	pageToken := watchChannelData.PageToken
	if pageToken == "" {
		// This is to catch any edge cases where the pageToken is not set.
		tokenResponse, tokenErr := driveService.GetStartPageToken(c.Ctx)
		if tokenErr != nil {
			p.API.LogError("Failed to get start page token", "err", tokenErr, "userID", userID)
			w.WriteHeader(http.StatusInternalServerError)
			return
		}
		pageToken = tokenResponse.StartPageToken
	}

	var pageTokenErr error
	var changes []*drive.Change
	i := 0
	for {
		// Cap this loop at 5 iterations to prevent unbounded calls to the Google Drive API.
		if i == 5 {
			break
		}
		changeList, changeErr := driveService.ChangesList(c.Ctx, pageToken)
		if changeErr != nil {
			p.API.LogError("Failed to fetch Google Drive changes", "err", changeErr, "userID", userID)
			w.WriteHeader(http.StatusInternalServerError)
			return
		}
		changes = append(changes, changeList.Changes...)
		// NewStartPageToken will be empty if there is another page of results. This should only happen if this user changed over 20/30 files at once. There is no definitive number of changes that will be returned.
		if changeList.NewStartPageToken != "" {
			// Updated pageToken gets saved at the end along with the new FileLastActivity.
			pageToken = changeList.NewStartPageToken
			break
		}
		pageToken = changeList.NextPageToken
		i++
	}

	defer func() {
		// There are instances where we don't want to save the pageToken at the end of the request due to a fatal error where we didn't process any notifications.
		if pageTokenErr == nil {
			watchChannelData.PageToken = pageToken
		}
		err = p.KVStore.StoreWatchChannelData(userID, *watchChannelData)
		if err != nil {
			p.API.LogError("Database error occurred while trying to save watch channel data", "err", err, "userID", userID)
			return
		}
	}()

	if len(changes) == 0 {
		w.WriteHeader(http.StatusOK)
		return
	}

	activitySrv, err := p.GoogleClient.NewDriveActivityService(c.Ctx, userID)
	if err != nil {
		pageTokenErr = err
		p.API.LogError("Failed to fetch Google Drive changes", "err", err, "userID", userID)
		w.WriteHeader(http.StatusInternalServerError)
		return
	}

	for _, change := range changes {
		if change.File == nil {
			continue
		}

		modifiedTime, err := time.Parse(time.RFC3339, change.File.ModifiedTime)
		if err != nil {
			p.API.LogError("Failed to parse modified time", "err", err, "userID", userID, "modifiedTime", change.File.ModifiedTime)
			continue
		}
		lastChangeTime, err := time.Parse(time.RFC3339, change.Time)
		if err != nil {
			p.API.LogError("Failed to parse last change time", "err", err, "userID", userID, "lastChangeTime", change.Time)
			continue
		}
		if change.File.ViewedByMeTime != "" {
			var viewedByMeTime time.Time
			viewedByMeTime, err = time.Parse(time.RFC3339, change.File.ViewedByMeTime)
			if err != nil {
				p.API.LogError("Failed to parse viewed by me time", "err", err, "userID", userID, "viewedByMeTime", change.File.ViewedByMeTime)
				continue
			}

			// Check if the user has already opened the file after the last change.
			if lastChangeTime.Sub(modifiedTime) >= lastChangeTime.Sub(viewedByMeTime) {
				err = p.KVStore.StoreLastActivityForFile(userID, change.FileId, change.File.ViewedByMeTime)
				if err != nil {
					p.API.LogError("Failed to store last activity for file", "err", err, "fileID", change.FileId, "userID", userID)
				}
				continue
			}
		}

		driveActivityQuery := &driveactivity.QueryDriveActivityRequest{
			ItemName: fmt.Sprintf("items/%s", url.PathEscape(change.FileId)),
		}

		lastActivityTime, err := p.KVStore.GetLastActivityForFile(userID, change.FileId)
		if err != nil {
			p.API.LogDebug("Failed to fetch last activity for file", "err", err, "fileID", change.FileId, "userID", userID)
			continue
		}

		if change.File.ViewedByMeTime > lastActivityTime {
			lastActivityTime = change.File.ViewedByMeTime
		}

		// If we have a last activity timestamp for this file we can use it to filter the activities.
		if lastActivityTime != "" {
			driveActivityQuery.Filter = "time > \"" + lastActivityTime + "\""
		} else {
			// PageSize documentation: https://developers.google.com/drive/activity/v2/reference/rest/v2/activity/query#QueryDriveActivityRequest.
			// TLDR: PageSize does not return the exact number of activities that you specify. LastActivity is not set so lets just get the latest activity.
			driveActivityQuery.PageSize = 1
		}

		var activities []*driveactivity.DriveActivity
		i = 0
		for {
			// Cap this loop at 5 iterations to prevent unbounded calls to the Google Drive Activity API.
			if i == 5 {
				break
			}
			var activityRes *driveactivity.QueryDriveActivityResponse
			activityRes, err = activitySrv.Query(c.Ctx, driveActivityQuery)
			if err != nil {
				p.API.LogError("Failed to fetch google drive activity", "err", err, "fileID", change.FileId, "userID", userID)
				continue
			}
			for _, activity := range activityRes.Activities {
				if activity.PrimaryActionDetail.Comment != nil || activity.PrimaryActionDetail.PermissionChange != nil {
					if len(activity.Actors) > 0 && activity.Actors[0].User != nil && activity.Actors[0].User.KnownUser != nil && activity.Actors[0].User.KnownUser.IsCurrentUser {
						continue
					}
					activities = append(activities, activity)
				}
			}
			// NextPageToken is set when there are more than 1 page of activities for a file. We don't want the next page token if we are only fetching the latest activity.
			if (activityRes.NextPageToken != "" && driveActivityQuery.PageSize != 1) || (activityRes.NextPageToken != "" && len(activities) <= 5) {
				driveActivityQuery.PageToken = activityRes.NextPageToken
			} else {
				break
			}
			i++
		}

		if len(activities) == 0 {
			continue
		}

		// We don't want to spam the user with notifications if there are more than 5 activities.
		if len(activities) > 5 {
			p.handleMultipleActivitiesNotification(change.File, userID)
		} else {
			// Newest activity is at the end of the list so iterate through the list in reverse.
			for i := len(activities) - 1; i >= 0; i-- {
				activity := activities[i]
				if activity.PrimaryActionDetail.Comment != nil {
					p.handleCommentNotifications(c.Ctx, driveService, change.File, userID, activity)
				}

				if activity.PrimaryActionDetail.PermissionChange != nil {
					p.handleFileSharedNotification(change.File, userID)
				}
			}
		}

		err = p.KVStore.StoreLastActivityForFile(userID, change.FileId, change.File.ModifiedTime)
		if err != nil {
			p.API.LogError("Failed to store last activity for file", "err", err, "fileID", change.FileId, "userID", userID)
		}
	}

	w.WriteHeader(http.StatusOK)
}

func (p *Plugin) openCommentReplyDialog(c *Context, w http.ResponseWriter, r *http.Request) {
	requestData, err := io.ReadAll(r.Body)
	if err != nil {
		p.API.LogError("Failed to read request body", "err", err)
		w.WriteHeader(http.StatusInternalServerError)
		return
	}
	defer r.Body.Close()
	var request mattermostModel.PostActionIntegrationRequest
	err = json.Unmarshal(requestData, &request)
	if err != nil {
		p.API.LogError("Failed to parse request body", "err", err)
		w.WriteHeader(http.StatusInternalServerError)
		return
	}

	commentID, ok := request.Context["commentID"].(string)
	if !ok {
		p.API.LogError("Comment ID not found in the request")
		w.WriteHeader(http.StatusBadRequest)
		return
	}
	fileID, ok := request.Context["fileID"].(string)
	if !ok {
		p.API.LogError("File ID not found in the request")
		w.WriteHeader(http.StatusBadRequest)
		return
	}

	urlStr := fmt.Sprintf("%s/plugins/%s/api/v1/reply?fileID=%s&commentID=%s",
		*p.API.GetConfig().ServiceSettings.SiteURL,
		url.PathEscape(Manifest.Id),
		url.QueryEscape(fileID),
		url.QueryEscape(commentID))
	dialog := mattermostModel.OpenDialogRequest{
		TriggerId: request.TriggerId,
		URL:       urlStr,
		Dialog: mattermostModel.Dialog{
			CallbackId:     "reply",
			Title:          "Reply to comment",
			Elements:       []mattermostModel.DialogElement{},
			SubmitLabel:    "Reply",
			NotifyOnCancel: false,
			State:          request.PostId,
		},
	}

	dialog.Dialog.Elements = append(dialog.Dialog.Elements, mattermostModel.DialogElement{
		DisplayName: "Message",
		Name:        "message",
		Type:        "textarea",
	})

	appErr := p.API.OpenInteractiveDialog(dialog)
	if appErr != nil {
		p.API.LogWarn("Failed to open interactive dialog", "err", appErr)
		w.WriteHeader(http.StatusInternalServerError)
		return
	}
}

func (p *Plugin) handleCommentReplyDialog(c *Context, w http.ResponseWriter, r *http.Request) {
	requestData, err := io.ReadAll(r.Body)
	if err != nil {
		p.API.LogError("Failed to read request body", "err", err)
		p.writeInteractiveDialogError(w, DialogErrorResponse{StatusCode: http.StatusInternalServerError})
		return
	}
	defer r.Body.Close()

	var request mattermostModel.SubmitDialogRequest
	err = json.Unmarshal(requestData, &request)
	if err != nil {
		p.API.LogError("Failed to parse request body", "err", err)
		p.writeInteractiveDialogError(w, DialogErrorResponse{StatusCode: http.StatusInternalServerError})
		return
	}

	commentID := r.URL.Query().Get("commentID")
	fileID := r.URL.Query().Get("fileID")

	message, ok := request.Submission["message"].(string)
	if !ok {
		p.API.LogError("Message not found in the request")
		p.writeInteractiveDialogError(w, DialogErrorResponse{StatusCode: http.StatusBadRequest})
		return
	}

	driveService, err := p.GoogleClient.NewDriveService(c.Ctx, c.UserID)
	if err != nil {
		p.API.LogError("Failed to create Google Drive service", "err", err, "userID", c.UserID)
		p.writeInteractiveDialogError(w, DialogErrorResponse{StatusCode: http.StatusInternalServerError})
		return
	}
	reply, err := driveService.CreateReply(c.Ctx, fileID, commentID, &drive.Reply{
		Content: message,
	})
	if err != nil {
		p.API.LogError("Failed to create comment reply", "err", err)
		p.writeInteractiveDialogError(w, DialogErrorResponse{StatusCode: http.StatusInternalServerError})
		return
	}

	post := mattermostModel.Post{
		Message:   fmt.Sprintf("You replied to this comment with: \n> %s", reply.Content),
		ChannelId: request.ChannelId,
		RootId:    request.State,
		UserId:    p.BotUserID,
	}
	_, appErr := p.API.CreatePost(&post)
	if appErr != nil {
		p.API.LogWarn("Failed to create post", "err", appErr, "channelID", post.ChannelId, "rootId", post.RootId, "message", post.Message)
		p.writeInteractiveDialogError(w, DialogErrorResponse{Error: "Comment created but failed to create post. Please contact your system administrator", StatusCode: http.StatusInternalServerError})
		return
	}
}

func (p *Plugin) handleFileUpload(c *Context, w http.ResponseWriter, r *http.Request) {
	var request mattermostModel.SubmitDialogRequest
	err := json.NewDecoder(r.Body).Decode(&request)
	if err != nil {
		p.API.LogError("Failed to decode SubmitDialogRequest", "err", err)
		p.writeInteractiveDialogError(w, DialogErrorResponse{StatusCode: http.StatusBadRequest})
		return
	}
	defer r.Body.Close()

	fileID, ok := request.Submission["fileID"].(string)
	if !ok || fileID == "" {
		c.Log.Errorf("File ID not found in the request")
		p.writeInteractiveDialogError(w, DialogErrorResponse{StatusCode: http.StatusBadRequest})
		return
	}

	fileInfo, appErr := p.API.GetFileInfo(fileID)
	if appErr != nil {
		c.Log.WithError(appErr).Errorf("Unable to fetch file info", "fileID", fileID)
		p.writeInteractiveDialogError(w, DialogErrorResponse{StatusCode: http.StatusInternalServerError})
		return
	}

	fileReader, appErr := p.API.GetFile(fileID)
	if appErr != nil {
		c.Log.WithError(appErr).Errorf("Unable to fetch file data", "fileID", fileID)
		p.writeInteractiveDialogError(w, DialogErrorResponse{StatusCode: http.StatusInternalServerError})
		return
	}

	driveService, err := p.GoogleClient.NewDriveService(c.Ctx, c.UserID)
	if err != nil {
		c.Log.WithError(err).Errorf("Failed to create Google Drive service")
		p.writeInteractiveDialogError(w, DialogErrorResponse{StatusCode: http.StatusInternalServerError})
		return
	}

	_, err = driveService.CreateFile(c.Ctx, &drive.File{
		Name: fileInfo.Name,
	}, fileReader)
	if err != nil {
		c.Log.WithError(err).Errorf("Failed to upload file")
		p.writeInteractiveDialogError(w, DialogErrorResponse{StatusCode: http.StatusInternalServerError})
		return
	}

	p.API.SendEphemeralPost(c.UserID, &mattermostModel.Post{
		Message:   "Successfully uploaded file in Google Drive.",
		ChannelId: request.ChannelId,
		UserId:    p.BotUserID,
	})
}

func (p *Plugin) handleAllFilesUpload(c *Context, w http.ResponseWriter, r *http.Request) {
	var request mattermostModel.SubmitDialogRequest
	err := json.NewDecoder(r.Body).Decode(&request)
	if err != nil {
		c.Log.WithError(err).Errorf("Failed to decode SubmitDialogRequest")
		p.writeInteractiveDialogError(w, DialogErrorResponse{StatusCode: http.StatusBadRequest})
		return
	}
	defer r.Body.Close()

	postID := request.State
	post, appErr := p.API.GetPost(postID)
	if appErr != nil {
		c.Log.WithError(appErr).Errorf("Failed to get post", "postID", postID)
		p.writeInteractiveDialogError(w, DialogErrorResponse{StatusCode: http.StatusBadRequest})
		return
	}

	driveService, err := p.GoogleClient.NewDriveService(c.Ctx, c.UserID)
	if err != nil {
		c.Log.WithError(err).Errorf("Failed to create Google Drive service")
		p.writeInteractiveDialogError(w, DialogErrorResponse{StatusCode: http.StatusInternalServerError})
		return
	}

	fileIDs := post.FileIds
	for _, fileID := range fileIDs {
		fileInfo, appErr := p.API.GetFileInfo(fileID)
		if appErr != nil {
			c.Log.WithError(appErr).Errorf("Unable to get file info", "fileID", fileID)
			p.writeInteractiveDialogError(w, DialogErrorResponse{StatusCode: http.StatusInternalServerError})
			return
		}

		fileReader, appErr := p.API.GetFile(fileID)
		if appErr != nil {
			c.Log.WithError(appErr).Errorf("Unable to get file", "fileID", fileID)
			p.writeInteractiveDialogError(w, DialogErrorResponse{StatusCode: http.StatusInternalServerError})
			return
		}

		_, err = driveService.CreateFile(c.Ctx, &drive.File{
			Name: fileInfo.Name,
		}, fileReader)
		if err != nil {
			c.Log.WithError(err).Errorf("Failed to upload file")
			p.writeInteractiveDialogError(w, DialogErrorResponse{StatusCode: http.StatusInternalServerError})
			return
		}
	}
	p.API.SendEphemeralPost(c.UserID, &mattermostModel.Post{
		Message:   "Successfully uploaded all files in Google Drive.",
		ChannelId: request.ChannelId,
		UserId:    p.BotUserID,
	})
}

func (p *Plugin) ServeHTTP(c *plugin.Context, w http.ResponseWriter, r *http.Request) {
	w.Header().Set("Content-Type", "application/json")
	p.router.ServeHTTP(w, r)
}

func (p *Plugin) initializeAPI() {
	p.router = mux.NewRouter()
	p.router.Use(p.withRecovery)

	oauthRouter := p.router.PathPrefix("/oauth").Subrouter()
	apiRouter := p.router.PathPrefix("/api/v1").Subrouter()
	apiRouter.Use(p.checkConfigured)

	oauthRouter.HandleFunc("/connect", p.checkAuth(p.attachContext(p.connectUserToGoogle), ResponseTypePlain)).Methods(http.MethodGet)
	oauthRouter.HandleFunc("/complete", p.checkAuth(p.attachContext(p.completeConnectUserToGoogle), ResponseTypePlain)).Methods(http.MethodGet)

	apiRouter.HandleFunc("/create", p.checkAuth(p.attachContext(p.handleFileCreation), ResponseTypeJSON)).Methods(http.MethodPost)

	apiRouter.HandleFunc("/webhook", p.attachContext(p.handleDriveWatchNotifications)).Methods(http.MethodPost)

	apiRouter.HandleFunc("/reply_dialog", p.checkAuth(p.attachContext(p.openCommentReplyDialog), ResponseTypeJSON)).Methods(http.MethodPost)
	apiRouter.HandleFunc("/reply", p.checkAuth(p.attachContext(p.handleCommentReplyDialog), ResponseTypeJSON)).Methods(http.MethodPost)

	apiRouter.HandleFunc("/upload_file", p.checkAuth(p.attachContext(p.handleFileUpload), ResponseTypeJSON)).Methods(http.MethodPost)
	apiRouter.HandleFunc("/upload_all", p.checkAuth(p.attachContext(p.handleAllFilesUpload), ResponseTypeJSON)).Methods(http.MethodPost)
}<|MERGE_RESOLUTION|>--- conflicted
+++ resolved
@@ -166,11 +166,7 @@
 }
 
 func (p *Plugin) connectUserToGoogle(c *Context, w http.ResponseWriter, r *http.Request) {
-<<<<<<< HEAD
 	state := fmt.Sprintf("%v_%v", mattermostModel.NewId()[0:stateRandomStringLength], c.UserID)
-=======
-	state := fmt.Sprintf("%v_%v", mattermostModel.NewId()[0:15], c.UserID)
->>>>>>> 5a9c4c11
 
 	if err := p.KVStore.StoreOAuthStateToken(state, state); err != nil {
 		c.Log.WithError(err).Warnf("Can't store state oauth2")
@@ -288,17 +284,6 @@
 		return
 	}
 
-<<<<<<< HEAD
-=======
-	userID := strings.Split(state, "_")[1]
-
-	if userID != c.UserID {
-		rErr = errors.New("not authorized, incorrect user")
-		http.Error(w, rErr.Error(), http.StatusUnauthorized)
-		return
-	}
-
->>>>>>> 5a9c4c11
 	token, err := p.oauthConfig.Exchange(c.Ctx, code)
 	if err != nil {
 		c.Log.WithError(err).Warnf("Can't exchange state")
