--- conflicted
+++ resolved
@@ -161,19 +161,10 @@
 	p.createBotDMPost(userID, message, nil)
 }
 
-<<<<<<< HEAD
 func (p *Plugin) handleCommentNotifications(dSrv *drive.Service, file *drive.File, userID string, activity *driveactivity.DriveActivity) {
 	fileID := file.Id
 
 	if ok := activity.PrimaryActionDetail.Comment.Post != nil; !ok {
-=======
-func (p *Plugin) handleCommentNotifications(fileID, userID string, activity *driveactivity.DriveActivity, authToken *oauth2.Token) {
-	ctx := context.Background()
-	conf := p.getOAuthConfig()
-	dSrv, err := drive.NewService(ctx, option.WithTokenSource(conf.TokenSource(ctx, authToken)))
-	if err != nil {
-		p.API.LogError("Failed to create Google Drive client", "err", err)
->>>>>>> 00969005
 		return
 	}
 	postSubType := activity.PrimaryActionDetail.Comment.Post.Subtype
@@ -203,29 +194,9 @@
 	}
 }
 
-<<<<<<< HEAD
 func (p *Plugin) handleFileSharedNotification(file *drive.File, userID string) {
 	config := p.API.GetConfig()
 	userDisplay := p.getUserDisplayName(file.SharingUser, config)
-=======
-func (p *Plugin) handleFileSharedNotification(fileID, userID string, authToken *oauth2.Token) {
-	ctx := context.Background()
-	conf := p.getOAuthConfig()
-	dSrv, err := drive.NewService(ctx, option.WithTokenSource(conf.TokenSource(ctx, authToken)))
-	if err != nil {
-		p.API.LogError("Failed to create Google Drive client", "err", err)
-		return
-	}
-	file, err := dSrv.Files.Get(fileID).Fields("webViewLink", "id", "permissions", "name", "iconLink", "createdTime").Do()
-	if err != nil {
-		p.API.LogError("Failed to fetch file", "err", err, "fileID", fileID)
-		return
-	}
-
-	author := file.SharingUser
-	userDisplay := p.getUserDisplayName(author)
-	message := userDisplay + " shared an item with you"
->>>>>>> 00969005
 
 	p.createBotDMPost(userID, userDisplay+" shared an item with you", map[string]any{
 		"attachments": []any{map[string]any{
@@ -248,11 +219,7 @@
 
 	srv, err := drive.NewService(ctx, option.WithTokenSource(conf.TokenSource(ctx, authToken)))
 	if err != nil {
-<<<<<<< HEAD
-		p.API.LogError("Failed to create drive service client", "err", err)
-=======
 		p.API.LogError("Failed to create Google Drive client", "err", err)
->>>>>>> 00969005
 		return err
 	}
 
@@ -301,11 +268,7 @@
 	}
 	err = p.KVStore.StoreWatchChannelData(userID, channelData)
 	if err != nil {
-<<<<<<< HEAD
-		p.API.LogError("Failed to set drive change channel data", "userID", userID, "channelData", channelData)
-=======
 		p.API.LogError("Failed to set Google Drive change channel data", "userID", userID, "channelData", channelData)
->>>>>>> 00969005
 		return err
 	}
 	return nil
@@ -336,11 +299,7 @@
 func (p *Plugin) stopDriveActivityNotifications(userID string) string {
 	watchChannelData, err := p.KVStore.GetWatchChannelData(userID)
 	if err != nil {
-<<<<<<< HEAD
-		p.API.LogError("Failed to get drive change channel data", "userID", userID)
-=======
 		p.API.LogError("Failed to get Google Drive change channel data", "userID", userID)
->>>>>>> 00969005
 		return "Something went wrong while stopping Google Drive activity notifications. Please contact your organization admin for support."
 	}
 
@@ -355,11 +314,7 @@
 
 	err = p.KVStore.DeleteWatchChannelData(userID)
 	if err != nil {
-<<<<<<< HEAD
-		p.API.LogError("Failed to delete drive watch channel data", "err", err)
-=======
 		p.API.LogError("Failed to delete Google Drive watch channel data", "err", err)
->>>>>>> 00969005
 		return "Something went wrong while stopping Google Drive activity notifications. Please contact your organization admin for support."
 	}
 
@@ -369,11 +324,7 @@
 	}).Do()
 
 	if err != nil {
-<<<<<<< HEAD
-		p.API.LogError("Failed to stop drive change channel", "err", err)
-=======
 		p.API.LogError("Failed to stop Google Drive change channel", "err", err)
->>>>>>> 00969005
 	}
 
 	return "Successfully disabled Google Drive activity notifications."
