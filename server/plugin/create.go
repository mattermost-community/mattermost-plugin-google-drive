--- conflicted
+++ resolved
@@ -14,11 +14,7 @@
 	"golang.org/x/text/language"
 	driveV2 "google.golang.org/api/drive/v2"
 	"google.golang.org/api/drive/v3"
-<<<<<<< HEAD
-=======
-
 	"google.golang.org/api/option"
->>>>>>> 2f3d9937
 )
 
 func (p *Plugin) sendFileCreatedMessage(ctx context.Context, channelID, fileID, userID, message string, shareInChannel bool) error {
@@ -69,11 +65,7 @@
 	return nil
 }
 
-<<<<<<< HEAD
-func (p *Plugin) handleFilePermissions(ctx context.Context, userID string, fileID string, fileAccess string, channelID string) error {
-=======
-func (p *Plugin) handleFilePermissions(userID string, fileID string, fileAccess string, channelID string, fileName string) error {
->>>>>>> 2f3d9937
+func (p *Plugin) handleFilePermissions(ctx context.Context, userID string, fileID string, fileAccess string, channelID string, fileName string) error {
 	permissions := make([]*drive.Permission, 0)
 	userMap := make(map[string]*model.User, 0)
 	switch fileAccess {
@@ -147,16 +139,12 @@
 	var permissionError error
 
 	for _, permission := range permissions {
-<<<<<<< HEAD
-		_, err := driveService.CreatePermission(ctx, fileID, permission)
-=======
 		// Continue through the permissions loop when we encounter an error so we can inform the user who wasn't granted access.
 		if permissionError != nil {
 			usersWithoutAccesss = appendUsersWithoutAccessSlice(config, usersWithoutAccesss, userMap[permission.EmailAddress].Username, permission.EmailAddress)
 			continue
 		}
-		_, err := srv.Permissions.Create(fileID, permission).Do()
->>>>>>> 2f3d9937
+		_, err := driveService.CreatePermission(ctx, fileID, permission)
 		if err != nil {
 			usersWithoutAccesss = appendUsersWithoutAccessSlice(config, usersWithoutAccesss, userMap[permission.EmailAddress].Username, permission.EmailAddress)
 			// This error will occur if the user is not allowed to share the file with someone outside of their domain.
